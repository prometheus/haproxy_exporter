--- conflicted
+++ resolved
@@ -238,21 +238,13 @@
 
 	up                             prometheus.Gauge
 	totalScrapes, csvParseFailures prometheus.Counter
-<<<<<<< HEAD
-	serverMetrics                  map[int]*prometheus.Desc
+	serverMetrics                  map[int]metricInfo
 	excludedServerStates           map[string]struct{}
-=======
-	serverMetrics                  map[int]metricInfo
->>>>>>> b886c6e9
 	logger                         log.Logger
 }
 
 // NewExporter returns an initialized Exporter.
-<<<<<<< HEAD
-func NewExporter(uri string, sslVerify bool, selectedServerMetrics map[int]*prometheus.Desc, excludedServerStates string, timeout time.Duration, logger log.Logger) (*Exporter, error) {
-=======
-func NewExporter(uri string, sslVerify bool, selectedServerMetrics map[int]metricInfo, timeout time.Duration, logger log.Logger) (*Exporter, error) {
->>>>>>> b886c6e9
+func NewExporter(uri string, sslVerify bool, selectedServerMetrics map[int]metricInfo, excludedServerStates string, timeout time.Duration, logger log.Logger) (*Exporter, error) {
 	u, err := url.Parse(uri)
 	if err != nil {
 		return nil, err
